--- conflicted
+++ resolved
@@ -8,20 +8,6 @@
 //	}
 //
 // Or from a DSN string.
-<<<<<<< HEAD
-//
-//	db, err := sql.Open("pgx", "user=postgres password=secret host=localhost port=5432 database=pgx_test sslmode=disable")
-//	if err != nil {
-//		return err
-//	}
-//
-// Or a normal pgx connection pool can be established and the database/sql
-// connection can be created through stdlib.OpenFromConnPool(). This allows
-// more control over the connection process (such as TLS), more control
-// over the connection pool, setting an AfterConnect hook, and using both
-// database/sql and pgx interfaces as needed.
-=======
->>>>>>> 534ea4a9
 //
 //	db, err := sql.Open("pgx", "user=postgres password=secret host=localhost port=5432 database=pgx_test sslmode=disable")
 //	if err != nil {
@@ -84,27 +70,15 @@
 	"encoding/binary"
 	"fmt"
 	"io"
-<<<<<<< HEAD
-	"sync"
-=======
 	"strings"
 	"sync"
 
 	"github.com/pkg/errors"
->>>>>>> 534ea4a9
 
 	"github.com/jackc/pgx"
 	"github.com/jackc/pgx/pgtype"
 )
 
-<<<<<<< HEAD
-var (
-	openFromConnPoolCountMu sync.Mutex
-	openFromConnPoolCount   int
-)
-
-=======
->>>>>>> 534ea4a9
 // oids that map to intrinsic database/sql types. These will be allowed to be
 // binary, anything else will be forced to text format
 var databaseSqlOIDs map[pgtype.OID]bool
@@ -160,11 +134,7 @@
 		name = name[9:]
 	}
 
-<<<<<<< HEAD
-	connConfig, err := pgx.ParseConnectionString(name)
-=======
 	parsedConfig, err := pgx.ParseConnectionString(name)
->>>>>>> 534ea4a9
 	if err != nil {
 		return nil, err
 	}
@@ -186,29 +156,6 @@
 	return c, nil
 }
 
-<<<<<<< HEAD
-// OpenFromConnPool takes the existing *pgx.ConnPool pool and returns a *sql.DB
-// with pool as the backend. This enables full control over the connection
-// process and configuration while maintaining compatibility with the
-// database/sql interface. In addition, by calling Driver() on the returned
-// *sql.DB and typecasting to *stdlib.Driver a reference to the pgx.ConnPool can
-// be reaquired later. This allows fast paths targeting pgx to be used while
-// still maintaining compatibility with other databases and drivers.
-//
-// pool connection size must be at least 2.
-func OpenFromConnPool(pool *pgx.ConnPool) (*sql.DB, error) {
-	d := &Driver{Pool: pool}
-
-	openFromConnPoolCountMu.Lock()
-	name := fmt.Sprintf("pgx-%d", openFromConnPoolCount)
-	openFromConnPoolCount++
-	openFromConnPoolCountMu.Unlock()
-
-	sql.Register(name, d)
-	db, err := sql.Open(name, "")
-	if err != nil {
-		return nil, err
-=======
 type DriverConfig struct {
 	pgx.ConnConfig
 	AfterConnect func(*pgx.Conn) error // function to call on every new connection
@@ -221,7 +168,6 @@
 func (c *DriverConfig) ConnectionString(original string) string {
 	if c.driver == nil {
 		panic("DriverConfig must be registered before calling ConnectionString")
->>>>>>> 534ea4a9
 	}
 
 	buf := make([]byte, 9)
@@ -286,16 +232,7 @@
 }
 
 func (c *Conn) Close() error {
-<<<<<<< HEAD
-	err := c.conn.Close()
-	if c.pool != nil {
-		c.pool.Release(c.conn)
-	}
-
-	return err
-=======
 	return c.conn.Close()
->>>>>>> 534ea4a9
 }
 
 func (c *Conn) Begin() (driver.Tx, error) {
